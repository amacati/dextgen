--- conflicted
+++ resolved
@@ -26,27 +26,12 @@
             clip: Clipping value for normalized data.
         """
         self.size = size
-<<<<<<< HEAD
-        self.world_size = world_size
-        self.eps2 = torch.ones(size, dtype=torch.float32, requires_grad=False) * eps**2
-=======
         self.eps2 = np.ones(size, dtype=np.float32) * eps**2
->>>>>>> 3ac44cc1
         self.clip = clip
         # Tensors for allreduce ops to transfer stats between processe via MPI.
         # Local tensors hold stats from the current update, accumulate external stats in the
         # all_reduce phase, transfer the accumulated values into the all-time arrays and reset to
         # zero. Avoids including past stats from other processes as own values for the current run
-<<<<<<< HEAD
-        self.lsum = torch.zeros(size, dtype=torch.float32, requires_grad=False)
-        self.lsum_sq = torch.zeros(size, dtype=torch.float32, requires_grad=False)
-        self.lcount = torch.zeros(1, dtype=torch.float32, requires_grad=False)
-        self.sum = torch.zeros(size, dtype=torch.float32, requires_grad=False)
-        self.sum_sq = torch.zeros(size, dtype=torch.float32, requires_grad=False)
-        self.count = torch.ones(1, dtype=torch.float32, requires_grad=False)
-        self.mean = torch.zeros(size, dtype=torch.float32, requires_grad=False)
-        self.std = torch.ones(size, dtype=torch.float32, requires_grad=False)
-=======
         self.lsum = np.zeros(size, dtype=np.float32)
         self.lsum_sq = np.zeros(size, dtype=np.float32)
         self.lcount = np.zeros(1, dtype=np.float32)
@@ -56,7 +41,6 @@
         self.mean = np.zeros(size, dtype=np.float32)
         self.std = np.ones(size, dtype=np.float32)
         self.coal_buffer = np.zeros(size * 2 + 1, dtype=np.float32)
->>>>>>> 3ac44cc1
         self.dist = False
 
     def __call__(self, x: np.ndarray) -> np.ndarray:
