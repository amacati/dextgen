import os
import logging
from pathlib import Path
from typing import Callable, Tuple

import numpy as np
import torch
import torch.nn as nn
import torch.distributed as dist
import gym
import matplotlib.pyplot as plt
import json

from mp_rl.replay_buffer import MemoryBuffer


logger = logging.getLogger(__name__)


def soft_update(network: nn.Module, target: nn.Module, tau: float) -> nn.Module:
    """Performs a soft update of the target network's weights.

    Shifts the weights of the ``target`` by a factor of ``tau`` into the direction of the
    ``network``.

    Args:
        network (nn.Module): Network from which to copy the weights.
        target (nn.Module): Network that gets updated.
        tau (float): Controls how much the weights are shifted. Valid in [0, 1].

    Returns:
        target (nn.Module): The updated target network.
    """
    target_state = target.state_dict()
    for k, v in network.state_dict().items():
        target_state[k] = (1 - tau) * target_state[k] + tau * v
    target.load_state_dict(target_state)
    return target


def running_average(values: list, window: int = 50, mode: str = 'valid') -> float:
    """Computes a running average over a list of values.

    Args:
        values (list): List of values that get smoothed.
        window (int, optional): Averaging window size.
        mode (str, optional): Modes for the convolution operation.
    """
    return np.convolve(values, np.ones(window)/window, mode=mode)


def fill_buffer(env: gym.Env, buffer: MemoryBuffer):
    """Fills the `buffer` with experiences under a uniformly random policy.

    Args:
        env (gym.Env): The gym environment.
        buffer (MemoryBuffer): Memory buffer which stores the experiences.
    """
    while len(buffer) < buffer.size:
        state = env.reset()
        done = False
        while not done:
            action = env.action_space.sample()
            next_state, reward, done, _ = env.step(action)
            buffer.append((state, action, reward, next_state, done))
            state = next_state


def init_process(rank: int, size: int, loglvl: int, fn: Callable, *args, **kwargs):
    """Initializes a process with PyTorch's DDP process group and executes the provided function.

    Processes should target this function to ensure DDP is initialized before any calls that
    require the process group to be established.

    Args:
        rank (int): Process rank in the DDP process group.
        size (int): Total DDP world size.
        loglvl (int): Log level for Python's logging module in each process.
        fn (Callable): The main process function. Gets called after all initializations are done.
        args (any): Positional arguments for `fn`.
        kwargs (any): Keyword arguments for `fn`.
    """
    logging.basicConfig()
    logger.setLevel(loglvl)
    # Set environment variables required for DDP discovery service
    os.environ["MASTER_ADDR"] = "localhost"
    os.environ["MASTER_PORT"] = "29501"  # 29500 in use on lsr.ei.tum clusters
    dist.init_process_group(backend="gloo", rank=rank, world_size=size)
    logger.info(f"P{rank}: Torch distributed process group established")
    fn(rank, size, *args, **kwargs)


def ddp_poll_shutdown(shutdown: bool = False):
    """Synchronized shutdown poll across DDP process group.

    All processes send 0 for continue or 1 for shutdown. Each process performs an all_reduce op. If
    at least one process wants to shut down, the sum is > 0 and all processes abort.

    Args:
        shutdown (bool): True if shutdown is requested, else False.

    Returns:
        True if one process requested a shutdown, else False.
    """
    voting = torch.tensor([shutdown], dtype=torch.int8)
    dist.all_reduce(voting)  # All_reduce is in-place
    if voting.item() > 0:
        return True
    return False

<<<<<<< HEAD

def save_stats(rewards: list[float], ep_len: list[float], path: Path, window: int = 10):
    fig, ax = plt.subplots(1, 2, figsize=(15, 4))
=======
def save_plots(rewards: list[float], ep_len: list[float], path: Path, window: int = 10):
    fig, ax = plt.subplots(1, 2, figsize=(15,4))
>>>>>>> 429b8dd9
    ax[0].plot(rewards)
    smooth_reward = running_average(rewards, window=window)
    index = range(len(rewards)-len(smooth_reward), len(rewards))
    ax[0].plot(index, smooth_reward)
    ax[0].set_xlabel('Episode')
    ax[0].set_ylabel('Accumulated reward')
    ax[0].set_title('Agent reward over time')
    ax[0].legend(["Episode reward", "Running average reward"])

    ax[1].plot(ep_len)
    smooth_len = running_average(ep_len, window=window)
    index = range(len(ep_len)-len(smooth_len), len(rewards))
    ax[1].plot(index, smooth_len)
    ax[1].set_xlabel('Episode')
    ax[1].set_ylabel('Episode length')
    ax[1].set_title('Episode timestep development')
    ax[1].legend(["Episode length", "Running average length"])
    plt.savefig(path)

<<<<<<< HEAD
=======

def save_stats(rewards: list[float], ep_len: list[float], path: Path, window: int = 10):
    smooth_reward = running_average(rewards, window=window)
    smooth_len = running_average(ep_len, window=window)
    stats = {"final_reward": rewards[-1], 
             "final_av_reward": smooth_reward[-1],
             "final_ep_len": ep_len[-1], 
             "final_ep_av_len": smooth_len[-1]}
    with open(path, "w") as f:
        json.dump(stats, f)
>>>>>>> 429b8dd9
<|MERGE_RESOLUTION|>--- conflicted
+++ resolved
@@ -108,14 +108,9 @@
         return True
     return False
 
-<<<<<<< HEAD
 
-def save_stats(rewards: list[float], ep_len: list[float], path: Path, window: int = 10):
-    fig, ax = plt.subplots(1, 2, figsize=(15, 4))
-=======
 def save_plots(rewards: list[float], ep_len: list[float], path: Path, window: int = 10):
     fig, ax = plt.subplots(1, 2, figsize=(15,4))
->>>>>>> 429b8dd9
     ax[0].plot(rewards)
     smooth_reward = running_average(rewards, window=window)
     index = range(len(rewards)-len(smooth_reward), len(rewards))
@@ -135,16 +130,17 @@
     ax[1].legend(["Episode length", "Running average length"])
     plt.savefig(path)
 
-<<<<<<< HEAD
-=======
 
 def save_stats(rewards: list[float], ep_len: list[float], path: Path, window: int = 10):
     smooth_reward = running_average(rewards, window=window)
     smooth_len = running_average(ep_len, window=window)
-    stats = {"final_reward": rewards[-1], 
+    stats = {"final_reward": rewards[-1],
              "final_av_reward": smooth_reward[-1],
-             "final_ep_len": ep_len[-1], 
+             "final_ep_len": ep_len[-1],
              "final_ep_av_len": smooth_len[-1]}
     with open(path, "w") as f:
         json.dump(stats, f)
->>>>>>> 429b8dd9
+
+
+def unwrap_obs(obs: dict) -> Tuple[np.ndarray]:
+    return obs["observation"], obs["desired_goal"], obs["achieved_goal"]