import logging
from typing import Dict

import numpy as np

from envs.rotations import embedding2mat, mat2quat, quat2mat
from optim.utils.utils import filter_info
from optim.core.optimizer import Optimizer
from optim.objective import create_cube_objective
from optim.geometry import get_geometry, Cube
from optim.grippers import get_gripper

logger = logging.getLogger(__name__)


class Controller:

    GRIPPER_EPS = 1e-3
    r_T_v = np.array([[0., 1., 0., 0.], [0., 0., 1., 0.], [1., 0., 0., 0.], [0., 0., 0., 1.]])

    def __init__(self):
        self.opt = Optimizer()
        self.opt_pos = None
        self.opt_orient = None
        self.opt_grasp = None
        self._is_reached = False
        self._is_lowered = False
        self._is_grasped = False
        self.geom = None

    def reset(self):
        self._is_reached = False
        self._is_lowered = False
        self._is_grasped = False
        self.opt_pos = None
        self.opt_orient = None
        self.opt_grasp = None

    def __call__(self, state, goal):
        assert self.opt_grasp is not None
        gripper_state = state[9:11]
        w_T_r = np.eye(4)  # Robot transformation
        w_T_r[:3, :3] = embedding2mat(state[3:9])
        w_T_r[:3, 3] = state[:3]
        w_T_g = np.eye(4)  # Geometry transformation
        w_T_g[:3, :3] = embedding2mat(state[20:26])
        w_T_g[:3, 3] = state[14:17]
        w_T_rdes = w_T_g @ self.g_T_r
        reach_offset = np.zeros((4, 4))
        reach_offset[:3, 3] = [0., 0, 0.055]
        if self._check_reached(w_T_r, w_T_rdes + reach_offset):
            logger.debug("reaching is complete")
            self._is_reached = True
        if self._check_reached(w_T_r, w_T_rdes):
            logger.debug("lowering is complete")
            self._is_lowered = True
        if not self._is_reached:
            logger.debug("reaching phase")
            pos_ctrl, rot_ctrl = self._compute_ctrl(w_T_r, w_T_rdes + reach_offset)
            gripper_ctrl = self.opt_grasp + self.GRIPPER_EPS
        elif not self._is_lowered:
            logger.debug("lowering phase")
            pos_ctrl, rot_ctrl = self._compute_ctrl(w_T_r, w_T_rdes)
            gripper_ctrl = self.opt_grasp + self.GRIPPER_EPS
        elif not self._is_grasped:
            logger.debug("grasping phase")
            pos_ctrl, rot_ctrl = self._compute_ctrl(w_T_r, w_T_rdes)
            gripper_ctrl = -np.ones(1)
            if np.mean(gripper_state) < 0.03:
                self._is_grasped = True
        else:
            logger.debug("goal reaching phase")
            w_T_goal = w_T_rdes.copy()
            w_T_goal[:3, 3] = goal
            pos_ctrl, rot_ctrl = self._compute_ctrl(w_T_g, w_T_goal)
            gripper_ctrl = -np.ones(1)
        return np.concatenate((pos_ctrl, rot_ctrl, gripper_ctrl))

    def _compute_ctrl(self, w_T_r, w_T_d):
        dx = (w_T_d[:3, 3] - w_T_r[:3, 3])
        dx = dx / (np.linalg.norm(dx) + 1e-2)
        dr = (w_T_d @ self.r_T_v)[:3, :3]
        return dx, dr.flatten()

<<<<<<< HEAD
    def _compute_rot_ctrl(self, w_R_g):
        w_R_r = w_R_g @ self.g_R_r
        w_R_v = w_R_r @ self.r_R_v
        rot_ctrl = w_R_v.flatten()
        return rot_ctrl

    def _check_reached(self, pos: np.ndarray, des_pos: np.ndarray, orient: np.ndarray,
                       des_orient: np.ndarray) -> bool:
        """Check if the desired pose has been reached given a fixed tolerance.

        Args:
            pos: Current position.
            des_pos: Desired position.
            orient: Current orientation as rotation matrix.
            des_orient: Desired orientation as rotation matrix.

        Returns:
            True if the pose is within tolerances, else False.
        """
        dx = pos - des_pos
        orient, des_orient = mat2quat(orient), mat2quat(des_orient)
        # Calculate the angle between the two orientations
=======
    def _check_reached(self, w_T_r, w_T_d):
        dx = w_T_r[:3, 3] - w_T_d[:3, 3]
        orient, des_orient = mat2quat(w_T_r[:3, :3]), mat2quat(w_T_d[:3, :3])
>>>>>>> 935ab43d
        dq = 2 * np.arccos(np.clip(np.abs(np.sum(orient * des_orient, axis=-1)), -1, 1))
        pos_reached, orient_reached = np.linalg.norm(dx) < 5e-3, dq < 1e-2
        return pos_reached and orient_reached

    def optimize_grasp(self, info: Dict) -> np.ndarray:
        """Optimize the grasp configuration and set it as the current target for the controller.

        Args:
            info: Contact information dictionary.

        Returns:
            The optimized configuration.

        Raises:
            RuntimeError: The optimization has failed to converge.
        """
        xinit, info = filter_info(info)
        self.opt.reset()
        gripper = get_gripper(info)
<<<<<<< HEAD
        cube = get_geometry(info, gripper)
        self._check_geom(cube)
        cube.create_constraints(gripper, self.opt)
        gripper.create_constraints(self.opt)
        self.opt.set_min_objective(create_cube_objective(xinit, cube.com))
        xopt = self.opt.optimize(xinit, 10_000)
        self.opt_pos_rel = xopt[:3] - cube.pos
        w_R_r = quat2mat(xopt[3:7])
        w_R_g = cube.orient_mat
        self.g_R_r = w_R_g.T @ w_R_r
        # Convert from joint angle to interval of [-1, 1]
=======
        self.geom = get_geometry(info, gripper)
        self._check_geom(self.geom)
        self.geom.create_constraints(gripper, self.opt)
        gripper.create_constraints(self.opt)
        self.opt.set_min_objective(create_cube_objective(xinit, self.geom.com))
        xopt = self.opt.optimize(xinit, 10_000)
        w_T_r = np.zeros((4, 4))
        w_T_r[:3, :3] = quat2mat(xopt[3:7])
        w_T_r[:4, 3] = np.concatenate((xopt[:3], np.array([1])))
        w_T_g = np.zeros((4, 4))
        w_T_g[:3, :3] = self.geom.orient_mat
        w_T_g[:4, 3] = np.concatenate((self.geom.pos, np.array([1])))
        self.g_T_r = np.linalg.inv(w_T_g) @ w_T_r
>>>>>>> 935ab43d
        self.opt_grasp = np.array([(xopt[7] + xopt[8]) / 0.05 * 2 - 1])
        if self.opt.status != 0:
            raise RuntimeError("Optimization failed to converge!")
        return xopt

<<<<<<< HEAD
    def _check_geom(self, cube: Cube):
        """Check if the object contacts are in a valid configuration for the optimization.

        Contacts have to lie on opposing sides of the cube since otherwise, the contact force
        constraints are violated.

        Args:
            cube: The cube object.

        Raises:
            RuntimeError: The contacts don't lie on opposing sides of the cube.
        """
        if abs(cube.contact_mapping[0] - cube.contact_mapping[1]) != 1:
=======
    def set_geom(self, info):
        gripper = get_gripper(info)
        self.geom = get_geometry(info, gripper)

    def set_xopt(self, xopt):
        assert self.geom is not None, "Geometry has to be set to set xopt"
        w_T_r = np.zeros((4, 4))
        w_T_r[:3, :3] = quat2mat(xopt[3:7])
        w_T_r[:4, 3] = np.concatenate((xopt[:3], np.array([1])))
        w_T_g = np.zeros((4, 4))
        w_T_g[:3, :3] = self.geom.orient_mat
        w_T_g[:4, 3] = np.concatenate((self.geom.pos, np.array([1])))
        self.g_T_r = np.linalg.inv(w_T_g) @ w_T_r
        self.opt_grasp = np.array([(xopt[7] + xopt[8]) / 0.05 * 2 - 1])

    def _check_geom(self, geom):
        if abs(geom.contact_mapping[0] - geom.contact_mapping[1]) != 1:
>>>>>>> 935ab43d
            raise RuntimeError("Contacts don't lie on opposing sides of the cube")<|MERGE_RESOLUTION|>--- conflicted
+++ resolved
@@ -1,5 +1,6 @@
+"""Controller module."""
 import logging
-from typing import Dict
+from typing import Dict, Tuple
 
 import numpy as np
 
@@ -14,11 +15,13 @@
 
 
 class Controller:
+    """Controller class for controlling the agent with the optimized grasp configuration."""
 
     GRIPPER_EPS = 1e-3
     r_T_v = np.array([[0., 1., 0., 0.], [0., 0., 1., 0.], [1., 0., 0., 0.], [0., 0., 0., 1.]])
 
     def __init__(self):
+        """Initialize the controller and its optimizer."""
         self.opt = Optimizer()
         self.opt_pos = None
         self.opt_orient = None
@@ -29,15 +32,29 @@
         self.geom = None
 
     def reset(self):
+        """Reset the controller."""
         self._is_reached = False
         self._is_lowered = False
         self._is_grasped = False
         self.opt_pos = None
         self.opt_orient = None
         self.opt_grasp = None
-
-    def __call__(self, state, goal):
-        assert self.opt_grasp is not None
+        self.opt.reset()
+
+    def __call__(self, state: np.ndarray, goal: np.ndarray) -> np.ndarray:
+        """Compute the control input for the environment given the current state and goal.
+
+        Args:
+            state: Current (unnormalized) environment state.
+            goal: Current (unnormalized) environment goal.
+
+        Returns:
+            The control vector.
+
+        Raises:
+            AssertionError: No optimal grasp is registered.
+        """
+        assert self.opt_grasp is not None, "No optimal grasp registered"
         gripper_state = state[9:11]
         w_T_r = np.eye(4)  # Robot transformation
         w_T_r[:3, :3] = embedding2mat(state[3:9])
@@ -76,40 +93,33 @@
             gripper_ctrl = -np.ones(1)
         return np.concatenate((pos_ctrl, rot_ctrl, gripper_ctrl))
 
-    def _compute_ctrl(self, w_T_r, w_T_d):
+    def _compute_ctrl(self, w_T_r: np.ndarray, w_T_d: np.ndarray) -> Tuple[np.ndarray, np.ndarray]:
+        """Compute the pose control input given the current pose and a target pose.
+
+        Args:
+            w_T_r: Current pose as homogeneous transformation matrix.
+            w_T_d: Desired pose as homogeneous transformation matrix.
+
+        Returns:
+            The position control and the orientation control as flattened rotation matrix.
+        """
         dx = (w_T_d[:3, 3] - w_T_r[:3, 3])
         dx = dx / (np.linalg.norm(dx) + 1e-2)
         dr = (w_T_d @ self.r_T_v)[:3, :3]
         return dx, dr.flatten()
 
-<<<<<<< HEAD
-    def _compute_rot_ctrl(self, w_R_g):
-        w_R_r = w_R_g @ self.g_R_r
-        w_R_v = w_R_r @ self.r_R_v
-        rot_ctrl = w_R_v.flatten()
-        return rot_ctrl
-
-    def _check_reached(self, pos: np.ndarray, des_pos: np.ndarray, orient: np.ndarray,
-                       des_orient: np.ndarray) -> bool:
-        """Check if the desired pose has been reached given a fixed tolerance.
-
-        Args:
-            pos: Current position.
-            des_pos: Desired position.
-            orient: Current orientation as rotation matrix.
-            des_orient: Desired orientation as rotation matrix.
+    def _check_reached(self, w_T_r: np.ndarray, w_T_d: np.ndarray) -> bool:
+        """Check if the current pose is within target tolerances of the desired pose.
+
+        Args:
+            w_T_r: Current pose as homogeneous transformation matrix.
+            w_T_d: Desired pose as homogeneous transformation matrix.
 
         Returns:
             True if the pose is within tolerances, else False.
         """
-        dx = pos - des_pos
-        orient, des_orient = mat2quat(orient), mat2quat(des_orient)
-        # Calculate the angle between the two orientations
-=======
-    def _check_reached(self, w_T_r, w_T_d):
         dx = w_T_r[:3, 3] - w_T_d[:3, 3]
         orient, des_orient = mat2quat(w_T_r[:3, :3]), mat2quat(w_T_d[:3, :3])
->>>>>>> 935ab43d
         dq = 2 * np.arccos(np.clip(np.abs(np.sum(orient * des_orient, axis=-1)), -1, 1))
         pos_reached, orient_reached = np.linalg.norm(dx) < 5e-3, dq < 1e-2
         return pos_reached and orient_reached
@@ -129,19 +139,6 @@
         xinit, info = filter_info(info)
         self.opt.reset()
         gripper = get_gripper(info)
-<<<<<<< HEAD
-        cube = get_geometry(info, gripper)
-        self._check_geom(cube)
-        cube.create_constraints(gripper, self.opt)
-        gripper.create_constraints(self.opt)
-        self.opt.set_min_objective(create_cube_objective(xinit, cube.com))
-        xopt = self.opt.optimize(xinit, 10_000)
-        self.opt_pos_rel = xopt[:3] - cube.pos
-        w_R_r = quat2mat(xopt[3:7])
-        w_R_g = cube.orient_mat
-        self.g_R_r = w_R_g.T @ w_R_r
-        # Convert from joint angle to interval of [-1, 1]
-=======
         self.geom = get_geometry(info, gripper)
         self._check_geom(self.geom)
         self.geom.create_constraints(gripper, self.opt)
@@ -155,32 +152,29 @@
         w_T_g[:3, :3] = self.geom.orient_mat
         w_T_g[:4, 3] = np.concatenate((self.geom.pos, np.array([1])))
         self.g_T_r = np.linalg.inv(w_T_g) @ w_T_r
->>>>>>> 935ab43d
         self.opt_grasp = np.array([(xopt[7] + xopt[8]) / 0.05 * 2 - 1])
         if self.opt.status != 0:
             raise RuntimeError("Optimization failed to converge!")
         return xopt
 
-<<<<<<< HEAD
-    def _check_geom(self, cube: Cube):
-        """Check if the object contacts are in a valid configuration for the optimization.
-
-        Contacts have to lie on opposing sides of the cube since otherwise, the contact force
-        constraints are violated.
-
-        Args:
-            cube: The cube object.
-
-        Raises:
-            RuntimeError: The contacts don't lie on opposing sides of the cube.
-        """
-        if abs(cube.contact_mapping[0] - cube.contact_mapping[1]) != 1:
-=======
-    def set_geom(self, info):
+    def set_geom(self, info: Dict):
+        """Set the current controller target geometry.
+
+        Args:
+            info: Contact information dictionary.
+        """
         gripper = get_gripper(info)
         self.geom = get_geometry(info, gripper)
 
-    def set_xopt(self, xopt):
+    def set_xopt(self, xopt: np.ndarray):
+        """Set the current solution of the controller.
+
+        Warning:
+            The controller target geometry has to be set first with `set_geom`!
+
+        Args:
+            xopt: Optimal gripper configuration.
+        """
         assert self.geom is not None, "Geometry has to be set to set xopt"
         w_T_r = np.zeros((4, 4))
         w_T_r[:3, :3] = quat2mat(xopt[3:7])
@@ -191,7 +185,17 @@
         self.g_T_r = np.linalg.inv(w_T_g) @ w_T_r
         self.opt_grasp = np.array([(xopt[7] + xopt[8]) / 0.05 * 2 - 1])
 
-    def _check_geom(self, geom):
+    def _check_geom(self, geom: Cube):
+        """Check if the object contacts are in a valid configuration for the optimization.
+
+        Contacts have to lie on opposing sides of the cube since otherwise, the contact force
+        constraints are violated.
+
+        Args:
+            geom: The cube object.
+
+        Raises:
+            RuntimeError: The contacts don't lie on opposing sides of the cube.
+        """
         if abs(geom.contact_mapping[0] - geom.contact_mapping[1]) != 1:
->>>>>>> 935ab43d
             raise RuntimeError("Contacts don't lie on opposing sides of the cube")